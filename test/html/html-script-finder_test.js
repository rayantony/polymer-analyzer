/**
 * @license
 * Copyright (c) 2016 The Polymer Project Authors. All rights reserved.
 * This code may only be used under the BSD style license found at
 * http://polymer.github.io/LICENSE.txt
 * The complete set of authors may be found at
 * http://polymer.github.io/AUTHORS.txt
 * The complete set of contributors may be found at
 * http://polymer.github.io/CONTRIBUTORS.txt
 * Code distributed by Google as part of the polymer project is also
 * subject to an additional IP rights grant found at
 * http://polymer.github.io/PATENTS.txt
 */

"use strict";

const assert = require('chai').assert;
const parse5 = require('parse5');

const Analyzer = require('../../lib/analyzer').Analyzer;
const HtmlDocument = require('../../lib/html/html-document').HtmlDocument;
<<<<<<< HEAD
const HtmlScriptFinder =
    require('../../lib/html/html-script-finder').HtmlScriptFinder;
const ImportDescriptor =
    require('../../lib/ast/import-descriptor').ImportDescriptor;
const DocumentDescriptor = require('../../lib/ast/ast').DocumentDescriptor;
=======
const HtmlScriptFinder = require('../../lib/html/html-script-finder').HtmlScriptFinder;
const ImportDescriptor = require('../../lib/ast/import-descriptor').ImportDescriptor;
const InlineDocumentDescriptor = require('../../lib/ast/ast').InlineDocumentDescriptor;
>>>>>>> ec9617d4

suite('HtmlScriptFinder', () => {

  suite('findImports()', () => {
    let finder;

    setup(() => {
      let analyzer = new Analyzer({});
      finder = new HtmlScriptFinder(analyzer);
    });

    test('finds external and inline scripts', () => {
      let contents = `<html><head>
          <script src="foo.js"></script>
          <script>console.log('hi')</script>
        </head></html>`;
      let ast = parse5.parse(contents);
      let document = new HtmlDocument({
        url: 'test.html',
        contents,
        ast,
      });
      let promises = [];
      let visit = (visitor) => document.visit([visitor]);

<<<<<<< HEAD
      return finder.findEntities(document, visit).then((entities) => {
        assert.equal(entities.length, 2);
        assert.instanceOf(entities[0], ImportDescriptor);
        assert.equal(entities[0].type, 'html-script');
        assert.equal(entities[0].url, 'foo.js');
        assert.instanceOf(entities[1], DocumentDescriptor);
        assert.equal(entities[1].document.url, 'test.html');
      });
=======
      return finder.findEntities(document, visit)
        .then((entities) => {
          assert.equal(entities.length, 2);
          assert.instanceOf(entities[0], ImportDescriptor);
          assert.equal(entities[0].type, 'html-script');
          assert.equal(entities[0].url, 'foo.js');
          assert.instanceOf(entities[1], InlineDocumentDescriptor);
          assert.equal(entities[1].type, 'js');
          assert.equal(entities[1].contents, `console.log('hi')`);
        });
>>>>>>> ec9617d4

    });

  });

});<|MERGE_RESOLUTION|>--- conflicted
+++ resolved
@@ -19,17 +19,9 @@
 
 const Analyzer = require('../../lib/analyzer').Analyzer;
 const HtmlDocument = require('../../lib/html/html-document').HtmlDocument;
-<<<<<<< HEAD
-const HtmlScriptFinder =
-    require('../../lib/html/html-script-finder').HtmlScriptFinder;
-const ImportDescriptor =
-    require('../../lib/ast/import-descriptor').ImportDescriptor;
-const DocumentDescriptor = require('../../lib/ast/ast').DocumentDescriptor;
-=======
 const HtmlScriptFinder = require('../../lib/html/html-script-finder').HtmlScriptFinder;
 const ImportDescriptor = require('../../lib/ast/import-descriptor').ImportDescriptor;
 const InlineDocumentDescriptor = require('../../lib/ast/ast').InlineDocumentDescriptor;
->>>>>>> ec9617d4
 
 suite('HtmlScriptFinder', () => {
 
@@ -55,16 +47,6 @@
       let promises = [];
       let visit = (visitor) => document.visit([visitor]);
 
-<<<<<<< HEAD
-      return finder.findEntities(document, visit).then((entities) => {
-        assert.equal(entities.length, 2);
-        assert.instanceOf(entities[0], ImportDescriptor);
-        assert.equal(entities[0].type, 'html-script');
-        assert.equal(entities[0].url, 'foo.js');
-        assert.instanceOf(entities[1], DocumentDescriptor);
-        assert.equal(entities[1].document.url, 'test.html');
-      });
-=======
       return finder.findEntities(document, visit)
         .then((entities) => {
           assert.equal(entities.length, 2);
@@ -75,7 +57,6 @@
           assert.equal(entities[1].type, 'js');
           assert.equal(entities[1].contents, `console.log('hi')`);
         });
->>>>>>> ec9617d4
 
     });
 
